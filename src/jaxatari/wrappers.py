--- conflicted
+++ resolved
@@ -44,12 +44,7 @@
     def reset(
         self, key: chex.PRNGKey
     ) -> Tuple[chex.Array, EnvState]:
-<<<<<<< HEAD
-        # state, obs, = self._env.reset(key)
-        obs, state = self._env.reset()
-=======
         obs, state = self._env.reset(key)
->>>>>>> 42e4fac5
         obs = self._env.obs_to_flat_array(obs)
         chex.assert_shape(obs, (self._env.obs_size * self._env.frame_stack_size,))
         return obs, state
@@ -61,12 +56,7 @@
         state: EnvState,
         action: Union[int, float],
     ) -> Tuple[chex.Array, EnvState, float, bool, Any]:  # dict]:
-<<<<<<< HEAD
-        # state, obs, reward, done, info = self._env.step(key, state, action)
-        obs, state, reward, done, info = self._env.step(state, action)
-=======
         obs, state, reward, done, info = self._env.step(key, state, action)
->>>>>>> 42e4fac5
         obs = self._env.obs_to_flat_array(obs)
         return obs, state, reward, done, info
 
