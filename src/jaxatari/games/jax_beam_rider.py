--- conflicted
+++ resolved
@@ -35,9 +35,8 @@
 Nice to have:
 - Enemies get smaller/bigger according to the 3d rendering"""
 
-
 class BeamRiderConstants(NamedTuple):
-    """Container for all game constants - Updated for 99-sector progression"""
+    """Container for all game constants"""
 
     # Screen dimensions
     SCREEN_WIDTH = 160
@@ -67,9 +66,9 @@
     GREEN = (0, 255, 0)
     YELLOW = (255, 255, 0)
 
-    # Game mechanics - UPDATED for better progression
+    # Game mechanics
     PROJECTILE_SPEED = 4.0
-    ENEMY_SPEED = 0.8  # Slower base speed, will scale up
+    ENEMY_SPEED = 1.0
     ENEMY_SPAWN_INTERVAL = 60  # frames between enemy spawns
     INITIAL_LIVES = 3
     INITIAL_LEVEL = 1
@@ -85,7 +84,7 @@
     TORPEDO_WIDTH = 3
     TORPEDO_HEIGHT = 6
 
-    # Sector progression - UPDATED for 99-sector scaling
+    # Sector progression
     ENEMIES_PER_SECTOR = 15
     BASE_ENEMY_SPAWN_INTERVAL = 90  # Start slower (was 60)
     MIN_ENEMY_SPAWN_INTERVAL = 12   # End faster (was 20)
@@ -93,7 +92,6 @@
 
     # Enemy spawn position
     ENEMY_SPAWN_Y = 10
-
     # Enemy types
     ENEMY_TYPE_WHITE_SAUCER = 0
     ENEMY_TYPE_BROWN_DEBRIS = 1
@@ -146,7 +144,7 @@
     ORANGE_TRACKER_SPAWN_CHANCE = 0.08  # 8% chance to spawn orange tracker
     ORANGE_TRACKER_CHANGE_DIRECTION_INTERVAL = 90  # Frames between direction changes
 
-    # NEW: Tracker course change limits based on sector
+    #Tracker course change limits based on sector
     ORANGE_TRACKER_BASE_COURSE_CHANGES = 1  # Base number of course changes allowed
     ORANGE_TRACKER_COURSE_CHANGE_INCREASE_SECTOR = 5  # Every X sectors, add 1 more course change
 
@@ -168,7 +166,7 @@
     BROWN_DEBRIS_SPAWN_SECTOR = 2  # Starts appearing from sector 2
     BROWN_DEBRIS_SPAWN_CHANCE = 0.15  # 15% chance to spawn brown debris
 
-    # Yellow chirper specific constants - UPDATED speeds
+    # Yellow chirper specific constants
     YELLOW_CHIRPER_SPEED = 0.7  # Slower horizontal movement speed
     YELLOW_CHIRPER_POINTS = 50  # Bonus points for shooting them
     YELLOW_CHIRPER_COLOR = (255, 255, 0)  # Yellow color RGB
@@ -178,7 +176,7 @@
     YELLOW_CHIRPER_SPAWN_SECTOR = 4  # Starts appearing from sector 4
     YELLOW_CHIRPER_SPAWN_CHANCE = 0.1  # 10% chance to spawn yellow chirper
 
-    # Green blocker specific constants - UPDATED speeds
+    # Green blocker specific constants
     GREEN_BLOCKER_SPEED = 0.15  # Much slower ramming speed
     GREEN_BLOCKER_POINTS = 75  # High points when destroyed
     GREEN_BLOCKER_COLOR = (0, 255, 0)  # Green color RGB
@@ -239,13 +237,8 @@
     # Represents the player-controlled ship: position, beam lane, and active status.
     x: float
     y: float
-<<<<<<< HEAD
     beam_position: int  # Index of the current beam (0–4)
     active: bool = True  # Whether the ship is currently active (alive)
-=======
-    beam_position: int  # Which beam the ship is on (0-4)
-    active: bool = True
->>>>>>> 12385eb2
 
 
 @struct.dataclass
@@ -261,16 +254,6 @@
 
 @struct.dataclass
 class Enemy:
-<<<<<<< HEAD
-    # Represents an enemy ship, including position, beam, type, and movement speed.
-    x: float                  # Horizontal position of the enemy (in pixels)
-    y: float                  # Vertical position of the enemy (in pixels)
-    beam_position: int        # Index of the beam (0–4) the enemy occupies
-    active: bool              # Whether the enemy is currently alive/on screen
-    speed: float = BeamRiderConstants.ENEMY_SPEED  # Movement speed (default from constants)
-    enemy_type: int = 0       # Different types of enemies
-
-=======
     """Enemy ship state"""
     x: float
     y: float
@@ -288,7 +271,6 @@
     health: int = 1  # Health for sentinel ships (default 1 for other enemies)
     firing_timer: int = 0  # Timer for sentinel ship firing
     maneuver_timer: int = 0  # Timer for evasive maneuvers
->>>>>>> 12385eb2
 
 
 @struct.dataclass
@@ -338,7 +320,7 @@
         self.step = jit(self._step_impl)
 
     def reset(self, rng_key: chex.PRNGKey) -> BeamRiderState:
-        """Reset the game to initial state - MODIFIED for 18-column enemies array"""
+        """Reset the game to initial state"""
         # Initialize ship at bottom center beam
         initial_beam = self.constants.INITIAL_BEAM
         ship = Ship(
@@ -398,7 +380,7 @@
         #Handle white saucer shooting
         state = self._handle_white_saucer_shooting(state)
 
-        # NEW: Update sentinel ship projectiles
+        #Update sentinel ship projectiles
         state = self._update_sentinel_projectiles(state)
 
         # Check collisions
@@ -580,12 +562,7 @@
         reverse_new_y = current_y + reverse_new_speed  # Apply the speed
         reverse_new_beam = current_beam
 
-<<<<<<< HEAD
-        # Return updated state with modified ship position
-        return state.replace(ship=ship.replace(x=new_x))
-=======
         # [Keep all other pattern logic the same...]
->>>>>>> 12385eb2
 
         # PATTERN 0: STRAIGHT_DOWN
         straight_mask = white_saucer_active & (movement_pattern == self.constants.WHITE_SAUCER_STRAIGHT_DOWN)
@@ -727,16 +704,8 @@
 
         torpedo_projectiles = state.torpedo_projectiles
 
-<<<<<<< HEAD
-        # Find the first inactive torpedo slot (active column == 0)
-        active_mask = torpedo_projectiles[:, 2] == 0
-        first_inactive = jnp.argmax(active_mask)
-
-        # Conditions for firing: player pressed fire, torpedo available, and at least one slot open
-=======
         # Check if ANY torpedo slot is available
         any_torpedo_active = jnp.any(torpedo_projectiles[:, 2] == 1)
->>>>>>> 12385eb2
         has_torpedoes = state.torpedoes_remaining > 0
 
         # Allow firing if no torpedoes are active AND we have torpedoes remaining
@@ -823,9 +792,6 @@
         return state.replace(sentinel_projectiles=sentinel_projectiles)
 
     def _spawn_enemies(self, state: BeamRiderState) -> BeamRiderState:
-<<<<<<< HEAD
-        """Spawn new enemies on random beams"""
-=======
         """Spawn new enemies with dynamic speed scaling based on sector - WITH YELLOW REJUVENATORS"""
 
         # Check if white saucers are complete for this sector
@@ -836,7 +802,6 @@
             (state.enemies[:, 3] == 1) & (state.enemies[:, 5] == self.constants.ENEMY_TYPE_SENTINEL_SHIP)
         )
 
->>>>>>> 12385eb2
         state = state.replace(enemy_spawn_timer=state.enemy_spawn_timer + 1)
 
         # Determine spawning conditions
@@ -1255,16 +1220,11 @@
         return enemy_type
 
     def _update_enemies(self, state: BeamRiderState) -> BeamRiderState:
-<<<<<<< HEAD
-        """Update enemy positions"""
-        enemies = state.enemies
-=======
         """Update enemy positions - WORKING VERSION: Simple blue charger movement"""
 
         # FIRST: Handle white saucer movement patterns
         state = self._update_white_saucer_movement(state)
         enemies = state.enemies  # Get updated enemies array after white saucer movement
->>>>>>> 12385eb2
 
         # Handle different movement patterns based on enemy type
         enemy_types = enemies[:, 5]  # Get enemy types
@@ -1277,17 +1237,10 @@
         chirper_mask = enemy_types == self.constants.ENEMY_TYPE_YELLOW_CHIRPER
         chirper_new_x = enemies[:, 0] + enemies[:, 4]  # x + speed (horizontal movement)
 
-        # GREEN BLOCKERS: Target fixed X coordinate (where player was when blocker spawned)
+        # Green blockers: complex targeting behavior
         blocker_mask = enemy_types == self.constants.ENEMY_TYPE_GREEN_BLOCKER
 
-<<<<<<< HEAD
-        # Get player ship position for targeting
-        player_x = state.ship.x + self.constants.SHIP_WIDTH // 2
-
-        # Calculate blocker behavior
-=======
         # Get blocker current positions and targets
->>>>>>> 12385eb2
         blocker_x = enemies[:, 0]
         blocker_y = enemies[:, 1]
         blocker_target_x = enemies[:, 10]  # Fixed target_x stored when spawned
@@ -1581,7 +1534,7 @@
             )
         )
 
-        # Update enemy array (NOTE: White saucer positions were already updated by _update_white_saucer_movement)
+        # Update enemy array
         enemies = enemies.at[:, 0].set(new_x)  # Update x positions
         enemies = enemies.at[:, 1].set(new_y)  # Update y positions
         enemies = enemies.at[:, 2].set(  # Update target beam for trackers
@@ -1629,11 +1582,7 @@
         return state.replace(enemies=enemies)
 
     def _check_collisions(self, state: BeamRiderState) -> BeamRiderState:
-<<<<<<< HEAD
         """Check for collisions between projectiles and enemies"""
-=======
-        """Check for collisions - WORKING VERSION: Simple blue charger deflection"""
->>>>>>> 12385eb2
         projectiles = state.projectiles
         torpedo_projectiles = state.torpedo_projectiles
         sentinel_projectiles = state.sentinel_projectiles
@@ -1725,6 +1674,7 @@
                 enemy_active[None, :]
         )
 
+        # Find collisions for torpedo projectiles
         torpedo_proj_hits = jnp.any(torpedo_collisions, axis=1)
         torpedo_enemy_hits = jnp.any(torpedo_collisions, axis=0)
 
@@ -2140,14 +2090,7 @@
         self.screen_height = self.constants.SCREEN_HEIGHT
         self.beam_positions = self.constants.get_beam_positions()
 
-<<<<<<< HEAD
-        # Pre-rendered ship sprites (scaled for display)
-        self.ship_sprite_surface = self._create_ship_surface()       # Main player ship sprite
-        self.small_ship_surface = self._create_small_ship_surface() # Mini version for HUD/lives display
-
-        # JIT-compile the core render implementation
-=======
-        
+
         self.white_saucer_sprite = jnp.array([
             [0, 0, 1, 0, 0],
             [0, 1, 1, 1, 0],
@@ -2155,15 +2098,14 @@
             [1, 1, 1, 1, 1]
         ], dtype=jnp.uint8)
 
-        
+
         # JAX rendering components
         self.ship_sprite_surface = self._create_ship_surface()
         self.small_ship_surface = self._create_small_ship_surface()
-        
+
         # JIT-compile the render function
->>>>>>> 12385eb2
         self.render = jit(self._render_impl)
-        
+
         # Pygame components (optional)
         self.enable_pygame = enable_pygame
         if enable_pygame:
@@ -2178,7 +2120,7 @@
             font_path = os.path.join(os.path.dirname(__file__), "../../../assets/PressStart2P.ttf")
             self.font = pygame.font.Font(font_path, 16)
             self.env = BeamRiderEnv()
-            
+
     def _create_ship_surface(self):
         # Create the main ship sprite surface using a pixel array and color map.
 
@@ -2471,11 +2413,7 @@
         return screen
 
     def _draw_enemies(self, screen: chex.Array, enemies: chex.Array) -> chex.Array:
-<<<<<<< HEAD
         """Draw all active enemies"""
-=======
-        """Draw all active enemies - vectorized for JIT with sentinel ship support"""
->>>>>>> 12385eb2
 
         # Vectorized drawing function
         def draw_single_enemy(i, screen):
@@ -2562,12 +2500,12 @@
     # ============================================================================
     # PYGAME DISPLAY METHODS (moved from BeamRiderPygameRenderer)
     # ============================================================================
-    
+
     def run_game(self):
         """Main game loop with torpedo support - requires pygame to be enabled"""
         if not self.enable_pygame:
             raise RuntimeError("pygame must be enabled to run the game. Initialize with enable_pygame=True")
-            
+
         key = random.PRNGKey(42)
         state = self.env.reset(key)
 
