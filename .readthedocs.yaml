<<<<<<< HEAD
version: 2

build:
  os: ubuntu-24.04
  tools:
    python: "3.10"

sphinx:
   configuration: docs/conf.py

python:
  install:
    - requirements: docs/requirements.txt
        
=======
version: 2

build:
  os: ubuntu-24.04
  tools:
    python: "3.10"

sphinx:
   configuration: docs/source/conf.py

python:
  install:
    - requirements: docs/source/requirements.txt
        
>>>>>>> b3db5629
<|MERGE_RESOLUTION|>--- conflicted
+++ resolved
@@ -1,19 +1,3 @@
-<<<<<<< HEAD
-version: 2
-
-build:
-  os: ubuntu-24.04
-  tools:
-    python: "3.10"
-
-sphinx:
-   configuration: docs/conf.py
-
-python:
-  install:
-    - requirements: docs/requirements.txt
-        
-=======
 version: 2
 
 build:
@@ -27,5 +11,3 @@
 python:
   install:
     - requirements: docs/source/requirements.txt
-        
->>>>>>> b3db5629
